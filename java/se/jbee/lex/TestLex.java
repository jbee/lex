--- conflicted
+++ resolved
@@ -72,12 +72,10 @@
 		int d0 = 0;
 		int[] res;
 		int c = 0;
-		int dx = d0;
 		byte[] pattern = bytes("`~(Huck@+)`");
 		while (d0 >= 0 && d0 < data.length) {
 			res = match(pattern, data, d0);
 			d0 = res[1];
-			dx = d0;
 			c++;
 		}
 		assertEquals(84, c);
@@ -131,18 +129,17 @@
 		assertFullMatch(anyNumber, "..0.0");
 	}
 
+	/**
+	 * single quoted for better readability of the example,
+	 * works likewise for double quotes
+	 **/
 	@Test
 	public void matchQuotedStrings() {
-		assertFullMatch("\"~\"", "\"abcd\"");
-		assertFullMatch("\"\"\"~(\"\"\")", "\"\"\"ab\"c\"d\"\"\"");
-		// or single quoted for better readability of the example
 		assertFullMatch("'~'", "'abcd'");
 		assertFullMatch("'''~(''')", "'''ab'c'd'''");
-		// also by using exclusive sets
-		assertFullMatch("'{^'}+'", "'abcd and d'");
-		// with escaping
-		assertFullMatch("\"~({^\\}\")", "\"ab\"");
-		assertFullMatch("\"~({^\\}\")", "\"ab\\\"c\"");
+		assertFullMatch("'{^'}+'", "'abcd and d'");  // by using exclusive sets
+		assertFullMatch("'~({^\\}')", "'ab'");       // with escaping
+		assertFullMatch("'~({^\\}')", "'ab\\'c'");
 	}
 
 	@Test
@@ -330,9 +327,9 @@
 
 	@Test
 	public void matchSetPlus() {
+		assertFullMatch("{a}+", "aa");
+		assertFullMatch("{a}+", "a");
 		assertFullMatch("{a}+", "aaa");
-		assertFullMatch("{a}+", "a");
-		assertFullMatch("{a}+", "aa");
 		assertFullMatch("{a}+", "aaaa");
 		assertFullMatch("{a}+", "aaaaa");
 		assertFullMatch("{ab}+", "ab");
@@ -343,6 +340,23 @@
 	}
 
 	@Test
+	public void matchGroupWithSetPlus() {
+		assertMatchUpTo("(1{a-z}2)+", "1a21ab2", 3);
+		assertFullMatch("(1{a-z}2)+", "1a21a2");
+		assertFullMatch("(1{a-z}2)+[13]", "1a2");
+		assertFullMatch("(1{a-z}2)+[13]", "1a213");
+		assertFullMatch("(1{a-z}2)+[13]", "1a21b2");
+		assertFullMatch("(1{a-z}2)+[13]", "1a21b213");
+		assertFullMatch("({a-z}12)+", "a12");
+		assertFullMatch("({a-z}12)+", "a12b12");
+		assertFullMatch("({a-z}12)+", "z12r12m12");
+		assertFullMatch("(12{a-z}+)+", "12ab");
+		assertFullMatch("(12{a-z}+)+", "12ab12c");
+		assertFullMatch("(12{a-z}+)+", "12abc12cd");
+		assertFullMatch("(12{a-z}+)+", "12abc12cd12fff");
+	}
+
+	@Test
 	public void matchGroupNested() {
 		assertFullMatch("(a(b(c)))", "abc");
 		assertFullMatch("(ax(bx(cx)))", "axbxcx");
@@ -350,18 +364,11 @@
 
 	@Test
 	public void matchGroupNestedPlus() {
-<<<<<<< HEAD
-		assertFullMatch("(a(b(c)+)+)+x", "abcx");
-		assertFullMatch("(a(b(c)+)+)+x", "abcabcx");
-		assertFullMatch("(a(b(c)+)+)+x", "abccbcx");
-		assertFullMatch("(a(b+(cd)+)+)+x", "abbcdcdabcdx");
-=======
 		assertFullMatch("(a(b(c)+)+)+", "abc");
 		assertFullMatch("(a(b(c)+)+)+", "abcabc");
 		assertFullMatch("(a(b(c)+)+)+", "abccbc");
 		assertFullMatch("(a(b+(cd)+)+)+", "abbcdcdabcd");
 		assertFullMatch("(a(b+(cd)+)+)+", "abbbbbbcdcdcdcdcdabcd");
->>>>>>> 7d2e9088
 	}
 
 	@Test
@@ -467,7 +474,7 @@
 	}
 
 	@Test
-	public void matchFillDigit() {
+	public void matchScanDigit() {
 		assertFullMatch("a~#", "a0");
 		assertFullMatch("a~#", "axx1");
 		assertFullMatch("a~#", "ayyy9");
@@ -475,27 +482,48 @@
 	}
 
 	@Test
-	public void mismatchFillDigit() {
+	public void mismatchScanDigit() {
 		assertNoMatchAt("a~#", "aa", 1);
 	}
 
 	@Test
-	public void matchFillSet() {
+	public void matchScanSet() {
 		assertFullMatch("a~{b-z}", "a0b");
 		assertFullMatch("a~{b-z}", "a11z");
 	}
 
 	@Test
-	public void mismatchFill() {
+	public void mismatchScan() {
 		assertNoMatchAt("a~b", "ax", 1);
 		assertNoMatchAt("a~b", "axy", 1);
 	}
 
 	@Test
-	public void matchFillGroup() {
+	public void matchScanGroup() {
 		assertFullMatch("a~(bc)", "abc");
 		assertFullMatch("a~(bc)", "abdbc");
 		assertFullMatch("a~(bc)", "acxbc");
+	}
+
+	@Test
+	public void matchScanGroupPlus() {
+		assertFullMatch("a~(bc)+", "abc");
+		assertFullMatch("a~(bc)+", "abcbc");
+		assertFullMatch("a~(bc)+", "abdbc");
+		assertFullMatch("a~(bc)+", "acxbc");
+		assertFullMatch("a~(bc)+", "abdbcbc");
+		assertFullMatch("a~(bc)+", "acxbcbc");
+	}
+
+	@Test
+	public void matchScanPlus() {
+		assertFullMatch("a~b+c", "abc");
+		assertFullMatch("a~b+c", "axbc");
+		assertFullMatch("a~b+c", "axxbc");
+		assertFullMatch("a~b+c", "abbc");
+		assertFullMatch("a~b+c", "abbbc");
+		assertFullMatch("a~b+c", "axxbbc");
+		assertFullMatch("a~b+c", "axxxbbbc");
 	}
 
 	@Test
@@ -528,14 +556,14 @@
 
 	@Test
 	public void matchNL() {
-		assertFullMatch(";;", "\n\r");
+		assertFullMatch("$$", "\n\r");
 	}
 
 	@Test
 	public void mismatchNL() {
-		assertNoMatchAt(";", " ", 0);
-		assertNoMatchAt(";", "\t", 0);
-		assertNoMatchAt(";", "a", 0);
+		assertNoMatchAt("$", " ", 0);
+		assertNoMatchAt("$", "\t", 0);
+		assertNoMatchAt("$", "a", 0);
 	}
 
 	@Test
@@ -556,32 +584,9 @@
 		assertFullMatch("****",   " \t\n\r");
 	}
 
-<<<<<<< HEAD
-	@Test
-	public void matchNotNext() {
-		assertFullMatch("!ac", "bc");
-		assertFullMatch("!#c", "bc");
-		assertFullMatch("!_c", "bc");
-	}
-
-	@Test
-	public void mismatchNotNext() {
-		assertNoMatchAt("!ac", "ac", 0);
-		assertNoMatchAt("!#c", "1c", 0);
-		assertNoMatchAt("!_c", " c", 0);
-	}
-
-	@Test
-	public void matchNotNextPlus() {
-		assertFullMatch("(bx)+a", "bxbxbxa");
-		assertFullMatch("(!ax)+a", "bxbxbxa");
-	}
-
-=======
->>>>>>> 7d2e9088
 	@Test
 	public void matchAnyNonASCIIByte() {
-		int[] res = match(new byte[] {'`','$','+', '`'}, new byte[] {-1, -42, -127}, 0);
+		int[] res = match(new byte[] {'`','!','+', '`'}, new byte[] {-1, -42, -127}, 0);
 		assertEquals(3, res[1]);
 	}
 
